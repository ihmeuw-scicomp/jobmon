import functools
from importlib.resources import files
import logging
import threading
import time
from typing import cast, Dict, Tuple

from alembic import command
from alembic.config import Config
from dns import resolver
from sqlalchemy import create_engine, event, exc
from sqlalchemy.engine import Connection, Engine
from sqlalchemy.engine.interfaces import DBAPIConnection
from sqlalchemy.engine.url import make_url
from sqlalchemy.orm import sessionmaker
from sqlalchemy.pool import _ConnectionRecord
from sqlalchemy_utils import create_database, database_exists, drop_database
from tenacity import (
    retry,
    retry_if_exception_type,
    stop_after_attempt,
    wait_exponential,
)

from MySQLdb.connections import Connection as MySQLConnection
from jobmon.server.web.config import get_jobmon_config
import MySQLdb

logger = logging.getLogger(__name__)

# DNS Cache Internals
_DNS_CACHE: Dict[str, Tuple[str, float]] = {}  # hostname -> (ip, expires_epoch)
_CACHE_LOCK = threading.RLock()  # Thread-safe lock for cache
_DEFAULT_MAX_TTL = 300  # 5 min max TTL to prevent stale IPs


@retry(
    stop=stop_after_attempt(3),
    wait=wait_exponential(multiplier=1, min=1, max=8),
    retry=retry_if_exception_type(Exception),
)
def _resolve_from_dns(hostname: str) -> Tuple[str, int]:
    """Resolve hostname to IP with retries. Returns (ip, ttl_seconds)."""
    answers = resolver.resolve(hostname, "A", lifetime=2)  # Fail-fast after 2 seconds
    ttl = getattr(answers.rrset, "ttl", None) or _DEFAULT_MAX_TTL
    return answers[0].address, ttl


def get_ip_with_ttl(hostname: str) -> Tuple[str, int]:
    """Get the current IP and TTL for a hostname using a TTL cache.

    - Returns cached IP and TTL if valid.
    - Resolves DNS and updates cache if expired or missing.
    - Falls back to last known IP if DNS resolution fails.
    """
    now = time.time()

    with _CACHE_LOCK:
        ip, expires_at = _DNS_CACHE.get(hostname, (None, 0.0))
        if ip and expires_at > now:
            # Calculate remaining TTL
            remaining_ttl = int(expires_at - now)
            return ip, remaining_ttl

    try:
        ip, ttl = _resolve_from_dns(hostname)
        ttl = min(ttl, _DEFAULT_MAX_TTL)  # Enforce max TTL
        with _CACHE_LOCK:
            _DNS_CACHE[hostname] = (ip, now + ttl)
        return ip, ttl
    except Exception as err:
        logger.warning("DNS resolve failed for %s: %s", hostname, err, exc_info=err)
        if ip:  # Use last known IP if DNS fails
            # Assume a short TTL to force a retry soon
            return ip, 30  # 30 seconds
        raise


# Database Functions
def apply_migrations(sqlalchemy_database_uri: str, revision: str = "head") -> None:
    """Apply database migrations using Alembic."""
    config_path = files("jobmon.server").joinpath("alembic.ini")
    migration_path = files("jobmon.server").joinpath("web/migrations")
    alembic_cfg = Config(str(config_path))
    alembic_cfg.set_main_option("sqlalchemy.url", sqlalchemy_database_uri)
    alembic_cfg.set_main_option("script_location", str(migration_path))
    command.upgrade(alembic_cfg, revision)


@functools.lru_cache(maxsize=4)
def get_engine_from_config(uri: str) -> Engine:
    """Create a SQLAlchemy Engine whose connections always point to the current IP.

    The connections always point to the *current* IP of `uri`'s host, with
    automated cache-and-recycle driven by the DNS record's TTL.
    """
    parsed = make_url(uri)

    if parsed.drivername.startswith("sqlite"):
        # SQLite: No DNS resolution or advanced pooling needed
        engine = create_engine(
            uri,
            connect_args={"check_same_thread": False},  # Allow multi-threaded use
            future=True,
        )
        return engine

    # Non-SQLite (networked databases)
    hostname = parsed.host
    if hostname is None:
        raise ValueError("URI must have a hostname for non-SQLite databases")

    # Initial DNS lookup for pool_recycle
    _, initial_ttl = get_ip_with_ttl(hostname)
    recycle_interval = min(initial_ttl, _DEFAULT_MAX_TTL)

    def _creator() -> MySQLConnection:
        """This is called once per new DBAPI connection using MySQLdb."""
        if hostname is None:
            raise ValueError("Hostname cannot be None")

        ip_now, ttl_now = get_ip_with_ttl(hostname)
        # Adjust recycle so connections don't outlive DNS TTL
        # Note: As mentioned before, accessing _recycle might be fragile.
        # You might rely solely on the checkout check instead.
        # engine.pool._recycle = min(ttl_now, _DEFAULT_MAX_TTL)

        # Get connection parameters from the parsed URL
        db_user = parsed.username
        db_password = parsed.password
        db_name = parsed.database
        db_port = parsed.port or 3306 # Default MySQL port if not specified

        try:
            conn = MySQLdb.connect(
                host=ip_now,
                port=db_port,
                user=db_user,
                passwd=db_password, # Note: parameter name is passwd for MySQLdb
                db=db_name,         # Note: parameter name is db for MySQLdb
                connect_timeout=2,
                ssl_mode=parsed.get("ssl_mode", "REQUIRED"),
                # Add other necessary MySQLdb connection parameters if needed
            )
            # MySQLdb connection objects are the DBAPIConnection type expected
            return conn
        except MySQLdb.Error as e: # Catch specific MySQL errors
            # Log the error appropriately
            print(f"Error connecting with MySQLdb: {e}")
            raise # Re-raise the exception so SQLAlchemy knows creation failed
        except Exception as e: # Catch other potential errors
            print(f"An unexpected error occurred during connection: {e}")
            raise

    # Placeholder URL for dialect/driver detection
    placeholder = parsed.set(host="127.0.0.1", port=1)

    engine = create_engine(
        str(placeholder),
        creator=_creator,
<<<<<<< HEAD
        pool_size=2,
        max_overflow=3,
        pool_recycle=recycle_interval,
=======
        pool_size=3,
        max_overflow=2,
        pool_timeout=30,
        pool_recycle=max(min(recycle_interval, 60), 30),
>>>>>>> 700dd014
        pool_pre_ping=True,
        future=True,
    )

    @event.listens_for(engine, "connect")
    def _on_connect(
        dbapi_conn: DBAPIConnection, conn_record: _ConnectionRecord
    ) -> None:
        """Stash the IP we used when this connection was first made."""
        if hostname is None:
            raise ValueError("Hostname cannot be None")

        ip_used, _ = get_ip_with_ttl(hostname)
        conn_record.info["peer_ip"] = ip_used

    @event.listens_for(engine, "checkout")
    def _on_checkout(
        dbapi_conn: DBAPIConnection,
        conn_record: _ConnectionRecord,
        conn_proxy: MySQLConnection,
    ) -> None:
        """Every time the pool gives out a connection, check IP matches current DNS IP.

        If the IP doesn't match the current DNS IP, drop the connection.
        """
        if hostname is None:
            raise ValueError("Hostname cannot be None")

        old_ip = conn_record.info.get("peer_ip")
        current_ip, _ = get_ip_with_ttl(hostname)
        if old_ip != current_ip:
            conn_record.invalidate(None)  # Kill the socket
            raise exc.DisconnectionError(
                f"Host IP changed from {old_ip} → {current_ip}; reconnecting"
            )

    return engine


@functools.lru_cache(maxsize=4)
def _get_session_factory(uri: str) -> sessionmaker:
    """Cached session factory for database sessions."""
    return sessionmaker(
        bind=get_engine_from_config(uri), autoflush=False, autocommit=False
    )


def get_session_local() -> sessionmaker:
    """Get or create a sessionmaker for database sessions."""
    config = get_jobmon_config()
    uri = config.get("db", "sqlalchemy_database_uri")
    return _get_session_factory(uri)


def init_db() -> None:
    """Initialize database and apply migrations."""
    config = get_jobmon_config()
    sqlalchemy_database_uri = config.get("db", "sqlalchemy_database_uri")
    add_metadata = False
    if not database_exists(sqlalchemy_database_uri):
        add_metadata = True
        create_database(sqlalchemy_database_uri)
    apply_migrations(sqlalchemy_database_uri)
    if add_metadata:
        from jobmon.server.web.models import load_metadata

        load_metadata(get_engine_from_config(sqlalchemy_database_uri))


def terminate_db(sqlalchemy_database_uri: str) -> None:
    """Drop the database if it exists."""
    if database_exists(sqlalchemy_database_uri):
        drop_database(sqlalchemy_database_uri)<|MERGE_RESOLUTION|>--- conflicted
+++ resolved
@@ -158,16 +158,10 @@
     engine = create_engine(
         str(placeholder),
         creator=_creator,
-<<<<<<< HEAD
-        pool_size=2,
-        max_overflow=3,
-        pool_recycle=recycle_interval,
-=======
         pool_size=3,
         max_overflow=2,
         pool_timeout=30,
         pool_recycle=max(min(recycle_interval, 60), 30),
->>>>>>> 700dd014
         pool_pre_ping=True,
         future=True,
     )
