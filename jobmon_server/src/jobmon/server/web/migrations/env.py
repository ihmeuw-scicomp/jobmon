import logging
from logging.config import fileConfig

from alembic import context
from sqlalchemy import engine_from_config, event, Index, pool
from sqlalchemy.schema import MetaData
from sqlalchemy.sql.schema import ForeignKeyConstraint

from jobmon.core.configuration import JobmonConfig
from jobmon.server.web.models import add_string_length_constraint, Base, load_model

logger = logging.getLogger("alembic")


_CONFIG = JobmonConfig()

# this is the Alembic Config object, which provides
# access to the values within the .ini file in use.
config = context.config


# Check if 'sqlalchemy.url' is already set in the Alembic configuration
sqlalchemy_url = config.get_main_option("sqlalchemy.url")

# If 'sqlalchemy.url' is not set, update it with the value from JobmonConfig
<<<<<<< HEAD
if not existing_sqlalchemy_url:
    sqlalchemy_database_uri = _CONFIG.get("db", "sqlalchemy_database_uri")
    config.set_main_option("sqlalchemy.url", sqlalchemy_database_uri)
=======
if not sqlalchemy_url:
    sqlalchemy_url = _CONFIG.get("db", "sqlalchemy_database_uri")
    config.set_main_option("sqlalchemy.url", sqlalchemy_url)
>>>>>>> 2a1cdc63


# Interpret the config file for Python logging.
# This line sets up loggers basically.
if config.config_file_name is not None:
    fileConfig(config.config_file_name)

# for 'autogenerate' support
# remove sqlite check constraints from the model before loading it
logger.info(sqlalchemy_url)
if not sqlalchemy_url.startswith("sqlite"):
    event.remove(Base, "instrument_class", add_string_length_constraint)
load_model()


# swap foreign keys for indices
def swap_foreign_keys_for_indices(metadata: MetaData) -> None:
    """Swap all foreign keys in metadata for indices."""
    for table in metadata.tables.values():
        for constraint in list(table.constraints):
            # Identify foreign key constraints
            if isinstance(constraint, ForeignKeyConstraint):
                # Create an index for each foreign key constraint
                for column in constraint.columns:
                    index_name = f"ix_{table.name}_{column.name}"
                    # Check if index already exists to avoid duplication
                    if not any(index.name == index_name for index in table.indexes):
                        Index(index_name, column)

                # Remove the foreign key constraint from the table
                table.constraints.remove(constraint)


swap_foreign_keys_for_indices(Base.metadata)
target_metadata = Base.metadata


def run_migrations_offline() -> None:
    """Run migrations in 'offline' mode.

    This configures the context with just a URL
    and not an Engine, though an Engine is acceptable
    here as well.  By skipping the Engine creation
    we don't even need a DBAPI to be available.

    Calls to context.execute() here emit the given string to the
    script output.

    """
    url = config.get_main_option("sqlalchemy.url")
    context.configure(
        url=url,
        target_metadata=target_metadata,
        literal_binds=True,
        dialect_opts={"paramstyle": "named"},
    )

    with context.begin_transaction():
        context.run_migrations()


def run_migrations_online() -> None:
    """Run migrations in 'online' mode.

    In this scenario we need to create an Engine
    and associate a connection with the context.

    """
    connectable = engine_from_config(
        config.get_section(config.config_ini_section, {}),
        prefix="sqlalchemy.",
        poolclass=pool.NullPool,
    )

    with connectable.connect() as connection:
        context.configure(
            connection=connection,
            target_metadata=target_metadata,
        )

        with context.begin_transaction():
            context.run_migrations()


if context.is_offline_mode():
    run_migrations_offline()
else:
    run_migrations_online()<|MERGE_RESOLUTION|>--- conflicted
+++ resolved
@@ -23,15 +23,9 @@
 sqlalchemy_url = config.get_main_option("sqlalchemy.url")
 
 # If 'sqlalchemy.url' is not set, update it with the value from JobmonConfig
-<<<<<<< HEAD
-if not existing_sqlalchemy_url:
-    sqlalchemy_database_uri = _CONFIG.get("db", "sqlalchemy_database_uri")
-    config.set_main_option("sqlalchemy.url", sqlalchemy_database_uri)
-=======
 if not sqlalchemy_url:
     sqlalchemy_url = _CONFIG.get("db", "sqlalchemy_database_uri")
     config.set_main_option("sqlalchemy.url", sqlalchemy_url)
->>>>>>> 2a1cdc63
 
 
 # Interpret the config file for Python logging.
