"""Queue Table in the Database."""

from sqlalchemy import Column, ForeignKey, Integer, select, String, UniqueConstraint
from sqlalchemy.orm import Mapped, mapped_column, relationship, Session

from jobmon.core.serializers import SerializeQueue
from jobmon.server.web.models import Base
from jobmon.server.web.models.cluster import Cluster


class Queue(Base):
    """Queue Table in the Database."""

    __tablename__ = "queue"

    def to_wire_as_requested_by_client(self) -> tuple:
        """Serialize cluster object."""
        return SerializeQueue.to_wire(self.id, self.name, self.parameters)

<<<<<<< HEAD
    id = Column(Integer, primary_key=True)
    name = Column(String(255), nullable=False)
    cluster_id = Column(Integer, ForeignKey("cluster.id"), nullable=False)
    parameters = Column(String(2500), nullable=False)
=======
    id: Mapped[int] = mapped_column(Integer, primary_key=True)
    name: Mapped[str] = mapped_column(String(255))
    cluster_id = Column(Integer, ForeignKey("cluster.id"))
    parameters: Mapped[str] = mapped_column(String(2500))
>>>>>>> 2a1cdc63

    # ORM relationships
    cluster = relationship("Cluster", back_populates="queues")

    __table_args__ = (
        UniqueConstraint("name", "cluster_id", name="uc_name_cluster_id"),
    )


def add_queues(session: Session) -> None:
    """Populate the queue table in the database."""
    for cluster_name in ["dummy", "sequential", "multiprocess"]:
        cluster = (
            session.execute(select(Cluster).where(Cluster.name == cluster_name))
            .scalars()
            .one()
        )
        if cluster_name == "multiprocess":
            parameters = '{"cores": (1,20)}'
        else:
            parameters = "{}"
        session.add(Queue(name="null.q", cluster_id=cluster.id, parameters=parameters))<|MERGE_RESOLUTION|>--- conflicted
+++ resolved
@@ -17,17 +17,10 @@
         """Serialize cluster object."""
         return SerializeQueue.to_wire(self.id, self.name, self.parameters)
 
-<<<<<<< HEAD
-    id = Column(Integer, primary_key=True)
-    name = Column(String(255), nullable=False)
+    id: Mapped[int] = mapped_column(Integer, primary_key=True)
+    name: Mapped[str] = mapped_column(String(255), nullable=False)
     cluster_id = Column(Integer, ForeignKey("cluster.id"), nullable=False)
-    parameters = Column(String(2500), nullable=False)
-=======
-    id: Mapped[int] = mapped_column(Integer, primary_key=True)
-    name: Mapped[str] = mapped_column(String(255))
-    cluster_id = Column(Integer, ForeignKey("cluster.id"))
-    parameters: Mapped[str] = mapped_column(String(2500))
->>>>>>> 2a1cdc63
+    parameters: Mapped[str] = mapped_column(String(2500), nullable=False)
 
     # ORM relationships
     cluster = relationship("Cluster", back_populates="queues")
