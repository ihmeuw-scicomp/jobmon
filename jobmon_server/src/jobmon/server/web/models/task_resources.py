--- conflicted
+++ resolved
@@ -30,13 +30,9 @@
 
     id: Mapped[int] = mapped_column(Integer, primary_key=True)
     queue_id = Column(Integer, ForeignKey("queue.id"))
-<<<<<<< HEAD
-    task_resources_type_id = Column(String(1), ForeignKey("task_resources_type.id"), nullable=False)
-=======
     task_resources_type_id: Mapped[str] = mapped_column(
-        String(1), ForeignKey("task_resources_type.id")
+        String(1), ForeignKey("task_resources_type.id"), nullable=False
     )
->>>>>>> 2a1cdc63
 
     requested_resources: Mapped[str] = mapped_column(Text, default=None)
 
