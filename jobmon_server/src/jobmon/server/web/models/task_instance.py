"""Task Instance Database Table."""

import json
from typing import Tuple

from sqlalchemy import Column, DateTime, ForeignKey, Index, Integer, String, Text
from sqlalchemy.orm import Mapped, mapped_column, relationship
from sqlalchemy.sql import func
import structlog

from jobmon.core.exceptions import InvalidStateTransition
from jobmon.core.serializers import SerializeTaskInstance
from jobmon.server.web.models import Base
from jobmon.server.web.models.task_instance_status import TaskInstanceStatus
from jobmon.server.web.models.task_status import TaskStatus


# new structlog logger per flask request context. internally stored as flask.g.logger
logger = structlog.get_logger(__name__)


class TaskInstance(Base):
    """Task Instance Database Table."""

    __tablename__ = "task_instance"

    def to_wire_as_distributor_task_instance(self) -> Tuple:
        """Serialize task instance object."""
        return SerializeTaskInstance.to_wire_distributor(
            self.id,
            self.task_id,
            self.workflow_run_id,
            self.task.workflow_id,
            self.status,
            self.distributor_id,
            self.task_resources_id,
            self.array_id,
            self.array_batch_num,
            self.array_step_id,
        )

    def to_wire_as_worker_node_task_instance(self) -> Tuple:
        """Serialize task instance object."""
        requested_resources = json.loads(self.task_resources.requested_resources)
        return SerializeTaskInstance.to_wire_worker_node(
            self.id,
            self.status,
            self.workflow_run_id,
            self.task.id,
            self.task.name,
            self.task.command,
            self.task.workflow_id,
            requested_resources.get("stdout"),
            requested_resources.get("stderr"),
        )

<<<<<<< HEAD
    id = Column(Integer, primary_key=True)
    workflow_run_id = Column(Integer, ForeignKey("workflow_run.id"))
    array_id = Column(Integer, ForeignKey("array.id"), default=None)
    distributor_id = Column(String(20), index=True, nullable=True)
    task_id = Column(Integer, ForeignKey("task.id"), nullable=False)
    task_resources_id = Column(Integer, ForeignKey("task_resources.id"), index=True)
    array_batch_num = Column(Integer, index=True)
    array_step_id = Column(Integer, index=True)
=======
    id: Mapped[int] = mapped_column(Integer, primary_key=True)
    workflow_run_id: Mapped[int] = mapped_column(
        Integer, ForeignKey("workflow_run.id"), nullable=True
    )
    array_id: Mapped[int] = mapped_column(
        Integer, ForeignKey("array.id"), default=None, nullable=True
    )
    task_id: Mapped[int] = mapped_column(Integer, ForeignKey("task.id"), nullable=False)
    distributor_id: Mapped[str] = mapped_column(String(20), index=True, nullable=False)
    task_resources_id: Mapped[int] = mapped_column(
        Integer, ForeignKey("task_resources.id"), index=True, nullable=True
    )
    array_batch_num: Mapped[int] = mapped_column(Integer, index=True, nullable=True)
    array_step_id: Mapped[int] = mapped_column(Integer, index=True, nullable=True)
>>>>>>> 43214dcc

    # usage
    nodename = Column(String(150))
    process_group_id = Column(Integer)
    usage_str = Column(String(250))
    wallclock = Column(String(50))
    maxrss = Column(String(50))
    maxpss = Column(String(50))
    cpu = Column(String(50))
    io = Column(String(50))
    stdout = Column(String(2048))
    stderr = Column(String(2048))
    stdout_log = Column(Text)
    stderr_log = Column(Text)

    # status/state
    status: Mapped[str] = mapped_column(
        String(1),
        ForeignKey("task_instance_status.id"),
        default=TaskInstanceStatus.QUEUED,
        nullable=False,
    )
    submitted_date = Column(DateTime)
    status_date = mapped_column(DateTime, default=func.now())
    report_by_date = Column(DateTime)

    # ORM relationships
    task = relationship("Task", back_populates="task_instances")
    errors = relationship("TaskInstanceErrorLog", back_populates="task_instance")
    task_resources = relationship("TaskResources")

    __table_args__ = (
        Index(
            "ix_array_batch_index",
            "array_id",
            "array_batch_num",
            "array_step_id",
        ),
        Index("ix_status_status_date", "status", "status_date"),
    )

    # finite state machine transition information
    valid_transitions = [
        # task instance is moved from queued to instantiated by distributor
        (TaskInstanceStatus.QUEUED, TaskInstanceStatus.INSTANTIATED),
        # task instance is queued and waiting to instantiate when a new workflow run starts and
        # tells it to die
        (TaskInstanceStatus.QUEUED, TaskInstanceStatus.KILL_SELF),
        # task instance is launched by distributor
        (TaskInstanceStatus.INSTANTIATED, TaskInstanceStatus.LAUNCHED),
        # task instance submission hit weird bug and didn't get an distributor_id
        (TaskInstanceStatus.INSTANTIATED, TaskInstanceStatus.NO_DISTRIBUTOR_ID),
        # task instance is mid submission and a new workflow run starts and
        # tells it to die
        (TaskInstanceStatus.INSTANTIATED, TaskInstanceStatus.KILL_SELF),
        # task instance logs running before submitted due to race condition
        (TaskInstanceStatus.INSTANTIATED, TaskInstanceStatus.RUNNING),
        # task instance running after transitioning from launched
        (TaskInstanceStatus.LAUNCHED, TaskInstanceStatus.RUNNING),
        # task instance disappeared from distributor heartbeat and never logged
        # running. The distributor has no accounting of why it died
        (TaskInstanceStatus.LAUNCHED, TaskInstanceStatus.UNKNOWN_ERROR),
        # Heartbeat never logged for a task instance in launched, either the distributor
        # is failing to log heartbeats or the worker node failed to start up.
        (TaskInstanceStatus.LAUNCHED, TaskInstanceStatus.NO_HEARTBEAT),
        # task instance disappeared from distributor heartbeat and never logged
        # running. The distributor discovered a resource error exit status.
        # This seems unlikely but is valid for the purposes of the FSM
        (TaskInstanceStatus.LAUNCHED, TaskInstanceStatus.RESOURCE_ERROR),
        # task instance is submitted to the batch distributor waiting to launch.
        # new workflow run is created and this task is told to kill
        # itself
        (TaskInstanceStatus.LAUNCHED, TaskInstanceStatus.KILL_SELF),
        # allow task instance to transit to F to immediately fail the task if there is an env
        # mismatch
        (TaskInstanceStatus.LAUNCHED, TaskInstanceStatus.ERROR_FATAL),
        # task instance triaging after transitioning from running
        (TaskInstanceStatus.RUNNING, TaskInstanceStatus.TRIAGING),
        # task instance hits an application error (happy path)
        (TaskInstanceStatus.RUNNING, TaskInstanceStatus.ERROR),
        # task instance stops logging heartbeats. reconciler can't find an exit
        # status
        (TaskInstanceStatus.RUNNING, TaskInstanceStatus.UNKNOWN_ERROR),
        # 1) task instance stops logging heartbeats. reconciler discovers a
        # resource error.
        # 2) worker node detects a resource error
        (TaskInstanceStatus.RUNNING, TaskInstanceStatus.RESOURCE_ERROR),
        # task instance is running. another workflow run starts and tells it to
        # die
        (TaskInstanceStatus.RUNNING, TaskInstanceStatus.KILL_SELF),
        # task instance finishes normally (happy path)
        (TaskInstanceStatus.RUNNING, TaskInstanceStatus.DONE),
        # task instance launched after transitioning from triaging
        (TaskInstanceStatus.TRIAGING, TaskInstanceStatus.RUNNING),
        # task instance resource_error after transitioning from triaging
        (TaskInstanceStatus.TRIAGING, TaskInstanceStatus.RESOURCE_ERROR),
        # task instance unknown_error after transitioning from triaging
        (TaskInstanceStatus.TRIAGING, TaskInstanceStatus.UNKNOWN_ERROR),
        # task instance error_fatal after transitioning from triaging
        (TaskInstanceStatus.TRIAGING, TaskInstanceStatus.ERROR_FATAL),
        # task instance error after transitioning from kill_self
        (TaskInstanceStatus.KILL_SELF, TaskInstanceStatus.ERROR_FATAL),
        # transition to a recoverable error after failing to log a heartbeat in launched
        (TaskInstanceStatus.NO_HEARTBEAT, TaskInstanceStatus.ERROR),
    ]

    untimely_transitions = [
        # task instance logs running before the distributor logs submitted due to
        # race condition. this is unlikely but happens and is valid for the
        # purposes of the FSM
        (TaskInstanceStatus.RUNNING, TaskInstanceStatus.LAUNCHED),
        # A worker node instance can error before the distributor moves it to launched.
        (TaskInstanceStatus.ERROR, TaskInstanceStatus.LAUNCHED),
        # task instance stops logging heartbeats and reconciler is looking for
        # remote exit status but can't find it so logs an unknown error. task
        # finishes with an application error. We can't update state because
        # the task may already be running again due to a race with the JIF
        (TaskInstanceStatus.ERROR, TaskInstanceStatus.UNKNOWN_ERROR),
        # Both the worker node and the distributor try to move a task instance into Error
        (TaskInstanceStatus.ERROR, TaskInstanceStatus.ERROR),
        # task instance stops logging heartbeats and reconciler can't find exit
        # status. Worker tries to finish gracefully but reconciler won the race
        (TaskInstanceStatus.UNKNOWN_ERROR, TaskInstanceStatus.DONE),
        # task instance stops logging heartbeats and reconciler can't find exit
        # status. Worker tries to report an application error but cant' because
        # the task could be running again alread and we don't want to update
        # task state
        (TaskInstanceStatus.UNKNOWN_ERROR, TaskInstanceStatus.ERROR),
        # task instance stops logging heartbeats and reconciler can't find exit
        # status. Worker tries to report a resource error but cant' because
        # the task could be running again alread and we don't want to update
        # task state
        (TaskInstanceStatus.UNKNOWN_ERROR, TaskInstanceStatus.RESOURCE_ERROR),
        # task instance stops logging heartbeats and reconciler can't find exit
        # status. Worker reports a resource error before reconciler logs an
        # unknown error.
        (TaskInstanceStatus.RESOURCE_ERROR, TaskInstanceStatus.UNKNOWN_ERROR),
        # task instance stops logging heartbeats and reconciler is looking for
        # remote exit status but can't find it so logs an unknown error.
        # The worker finishes gracefully before reconciler can log an unknown
        # error
        (TaskInstanceStatus.DONE, TaskInstanceStatus.UNKNOWN_ERROR),
        # task is reset by workflow resume and worker finishes gracefully but
        # resume won the race
        (TaskInstanceStatus.KILL_SELF, TaskInstanceStatus.DONE),
        # task is reset by workflow resume and reconciler or worker node
        # discovers resource error, but resume won the race
        (TaskInstanceStatus.KILL_SELF, TaskInstanceStatus.RESOURCE_ERROR),
    ]

    error_states = [
        TaskInstanceStatus.NO_DISTRIBUTOR_ID,
        TaskInstanceStatus.ERROR,
        TaskInstanceStatus.UNKNOWN_ERROR,
        TaskInstanceStatus.RESOURCE_ERROR,
    ]

    def transition(self, new_state: str) -> None:
        """Transition the TaskInstance status."""
        # if the transition is timely, move to new state. Otherwise do nothing
        # bind_to_logger(
        #     workflow_run_id=self.workflow_run_id,
        #     task_id=self.task_id,
        #     task_instance_id=self.id,
        # )
        if self._is_timely_transition(new_state):
            self._validate_transition(new_state)
            logger.info(
                f"Transitioning task_instance from {self.status} to {new_state}"
            )
            self.status = new_state
            self.status_date = func.now()
            if new_state == TaskInstanceStatus.QUEUED:
                self.task.transition(TaskStatus.QUEUED)
            if new_state == TaskInstanceStatus.INSTANTIATED:
                self.task.transition(TaskStatus.INSTANTIATING)
            if new_state == TaskInstanceStatus.LAUNCHED:
                self.task.transition(TaskStatus.LAUNCHED)
            if new_state == TaskInstanceStatus.RUNNING:
                self.task.transition(TaskStatus.RUNNING)
            elif new_state == TaskInstanceStatus.DONE:
                self.task.transition(TaskStatus.DONE)
            elif new_state in self.error_states:
                self.task.transition_after_task_instance_error(new_state)
            elif new_state == TaskInstanceStatus.ERROR_FATAL:
                # if the task instance is F, the task status should be F too
                self.task.transition(TaskStatus.ERROR_RECOVERABLE)
                self.task.transition(TaskStatus.ERROR_FATAL)

    def _validate_transition(self, new_state: str) -> None:
        """Ensure the TaskInstance status transition is valid."""
        if (self.status, new_state) not in self.__class__.valid_transitions:
            raise InvalidStateTransition(
                "TaskInstance", self.id, self.status, new_state
            )

    def _is_timely_transition(self, new_state: str) -> bool:
        """Check if the transition is invalid due to a race condition."""
        if (self.status, new_state) in self.__class__.untimely_transitions:
            msg = str(
                InvalidStateTransition("TaskInstance", self.id, self.status, new_state)
            )
            msg += (
                ". This is an untimely transition likely caused by a race "
                " condition between the distributor_service and the worker_node."
            )
            logger.warning(msg)
            return False
        else:
            return True<|MERGE_RESOLUTION|>--- conflicted
+++ resolved
@@ -54,31 +54,20 @@
             requested_resources.get("stderr"),
         )
 
-<<<<<<< HEAD
-    id = Column(Integer, primary_key=True)
-    workflow_run_id = Column(Integer, ForeignKey("workflow_run.id"))
-    array_id = Column(Integer, ForeignKey("array.id"), default=None)
-    distributor_id = Column(String(20), index=True, nullable=True)
-    task_id = Column(Integer, ForeignKey("task.id"), nullable=False)
-    task_resources_id = Column(Integer, ForeignKey("task_resources.id"), index=True)
-    array_batch_num = Column(Integer, index=True)
-    array_step_id = Column(Integer, index=True)
-=======
     id: Mapped[int] = mapped_column(Integer, primary_key=True)
     workflow_run_id: Mapped[int] = mapped_column(
-        Integer, ForeignKey("workflow_run.id"), nullable=True
+        Integer, ForeignKey("workflow_run.id")
     )
     array_id: Mapped[int] = mapped_column(
-        Integer, ForeignKey("array.id"), default=None, nullable=True
+        Integer, ForeignKey("array.id"), default=None
     )
     task_id: Mapped[int] = mapped_column(Integer, ForeignKey("task.id"), nullable=False)
-    distributor_id: Mapped[str] = mapped_column(String(20), index=True, nullable=False)
+    distributor_id: Mapped[str] = mapped_column(String(20), index=True, nullable=True)
     task_resources_id: Mapped[int] = mapped_column(
-        Integer, ForeignKey("task_resources.id"), index=True, nullable=True
-    )
-    array_batch_num: Mapped[int] = mapped_column(Integer, index=True, nullable=True)
-    array_step_id: Mapped[int] = mapped_column(Integer, index=True, nullable=True)
->>>>>>> 43214dcc
+        Integer, ForeignKey("task_resources.id"), index=True
+    )
+    array_batch_num: Mapped[int] = mapped_column(Integer, index=True)
+    array_step_id: Mapped[int] = mapped_column(Integer, index=True)
 
     # usage
     nodename = Column(String(150))
