--- conflicted
+++ resolved
@@ -11,15 +11,6 @@
   service_url: http://bbritt-unmanaged-dev-d01.hosts.ihme.washington.edu:8070
 otlp:
   http_enabled: false
-<<<<<<< HEAD
-  web_enabled: false
-reaper: poll_interval_minutes = 5
-web:
-  sqlalchemy_database_uri: sqlite://
-worker_node:
-  command_interrupt_timeout: 10
-=======
-
 heartbeat:
   workflow_run_interval: 30
   report_by_buffer: 3.1
@@ -35,5 +26,4 @@
   command_interrupt_timeout: 10
 
 db:
-  sqlalchemy_database_uri: "sqlite://"
->>>>>>> 3f1fab58
+  sqlalchemy_database_uri: "sqlite://"