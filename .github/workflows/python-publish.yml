name: Build & Upload Python Packages

on:
  release:
    types: [published]
  workflow_dispatch:
    inputs:
      subdir:
        type: choice
        description: "Which sub-package(s) to build?"
        required: true
        default: "all"
        options:
          - all
          - jobmon_client
          - jobmon_core
          - jobmon_server

permissions:
  contents: read

jobs:
  build_and_publish:
    environment: 'deploy'
    runs-on: ubuntu-latest
    permissions:
      contents: read
      id-token: write

    strategy:
      matrix:
        subdir: [ "jobmon_client", "jobmon_core", "jobmon_server" ]
      max-parallel: 1

    steps:
<<<<<<< HEAD
      - uses: actions/checkout@v4
        with:
          fetch-depth: 0

      - name: Set up Python
        uses: actions/setup-python@v5
        with:
          python-version: '3.x'

      - name: Install build tool
        run: |
          python -m pip install --upgrade pip
          python -m pip install build

      - name: Skip if the chosen subdir doesn't match
        if: ${{ inputs.subdir != 'all' && matrix.subdir != inputs.subdir }}
        run: |
          echo "Skipping ${{ matrix.subdir }} because user chose ${{ inputs.subdir }}"

      - name: Build package
        if: ${{ inputs.subdir == 'all' || matrix.subdir == inputs.subdir }}
        run: |
          echo "Building package in ${{ matrix.subdir }}..."
          cd ${{ matrix.subdir }}
          python -m build --outdir dist

      - name: Publish to PyPI
        if: ${{ inputs.subdir == 'all' || matrix.subdir == inputs.subdir }}
        uses: pypa/gh-action-pypi-publish@release/v1
        with:
          skip-existing: true
          packages-dir: "${{ matrix.subdir }}/dist"
=======
    - uses: actions/checkout@v4
      # The default checkout does NOT get tags, hence this second fetch.
    - name: Get tags
      run: git fetch --tags
    - name: Set up Python
      uses: actions/setup-python@v5
      with:
        python-version: '3.x'
    - name: Install dependencies
      run: |
        python -m pip install --upgrade pip
        pip install build nox
    - name: Build package
      run: nox -s build
    - name: Publish package distributions to PyPI
      uses: pypa/gh-action-pypi-publish@release/v1
      with:
        skip-existing: true
>>>>>>> c93d202d
<|MERGE_RESOLUTION|>--- conflicted
+++ resolved
@@ -33,7 +33,6 @@
       max-parallel: 1
 
     steps:
-<<<<<<< HEAD
       - uses: actions/checkout@v4
         with:
           fetch-depth: 0
@@ -65,24 +64,4 @@
         uses: pypa/gh-action-pypi-publish@release/v1
         with:
           skip-existing: true
-          packages-dir: "${{ matrix.subdir }}/dist"
-=======
-    - uses: actions/checkout@v4
-      # The default checkout does NOT get tags, hence this second fetch.
-    - name: Get tags
-      run: git fetch --tags
-    - name: Set up Python
-      uses: actions/setup-python@v5
-      with:
-        python-version: '3.x'
-    - name: Install dependencies
-      run: |
-        python -m pip install --upgrade pip
-        pip install build nox
-    - name: Build package
-      run: nox -s build
-    - name: Publish package distributions to PyPI
-      uses: pypa/gh-action-pypi-publish@release/v1
-      with:
-        skip-existing: true
->>>>>>> c93d202d
+          packages-dir: "${{ matrix.subdir }}/dist"