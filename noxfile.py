"""Nox Configuration for Jobmon."""
import glob
import os
from pathlib import Path
import shutil
import tempfile
from time import sleep


import nox
from nox.sessions import Session


src_locations = ["jobmon_client/src", "jobmon_core/src", "jobmon_server/src"]
test_locations = ["tests"]

python = "3.10"


@nox.session(python=python, venv_backend="conda")
def tests(session: Session) -> None:
    """Run the test suite."""
    session.install("pytest", "pytest-xdist", "pytest-cov", "mock", "filelock", "pytest-mock")
    session.install("-e", "./jobmon_core", "-e", "./jobmon_client", "-e", "./jobmon_server")

    args = session.posargs or test_locations

    session.run(
        "coverage",
        "run",
        "-m",
        "pytest",
        *args,
        env={"SQLALCHEMY_WARN_20": "1"}
    )


@nox.session(python=python, venv_backend="conda")
def lint(session: Session) -> None:
    """Lint code using various plugins.

    flake8 - a Python library that wraps PyFlakes, pycodestyle and McCabe script.
    flake8-import-order - checks the ordering of your imports.
    flake8-docstrings - extension for flake8 which uses pydocstyle to check docstrings.
    flake8-annotations -is a plugin for Flake8 that detects the absence of PEP 3107-style
    function annotations and PEP 484-style type comments.
    """
    args = session.posargs or src_locations
    # TODO: work these in over time?
    # "darglint",
    # "flake8-bandit"
    session.install(
        "flake8",
        "flake8-annotations",
        "flake8-import-order",
        "flake8-docstrings",
        "flake8-black"
    )
    session.run("flake8", *args)


@nox.session(python=python, venv_backend="conda")
def black(session):
    args = session.posargs or src_locations + test_locations
    session.install("black")
    session.run("black", *args)


@nox.session(python=python, venv_backend="conda")
def typecheck(session: Session) -> None:
    """Type check code."""
    args = session.posargs or src_locations
    session.install("mypy", "types-Flask", "types-requests", "types-PyMySQL", "types-filelock",
                    "types-PyYAML", "types-tabulate", "types-psutil", "types-Flask-Cors",
                    "types-sqlalchemy-utils", "types-setuptools", "types-mysqlclient")
    session.install("-e", "./jobmon_core", "-e", "./jobmon_client", "-e", "./jobmon_server")

    session.run("mypy", "--explicit-package-bases", *args)


@nox.session(python=python, venv_backend="conda")
def schema_diagram(session: Session) -> None:
    session.install("-e", "./jobmon_server")
    outpath = Path(__file__).parent / "docsource" / "developers_guide" / "diagrams" / "erd.svg"
    with tempfile.TemporaryDirectory() as tmpdir:
        session.chdir(tmpdir)
        session.run(
            "jobmon_server", "init_db",
            env={"JOBMON__DB__SQLALCHEMY_DATABASE_URI": "sqlite:///jobmon.db"}
        )
        session.run("docker", "pull", "schemacrawler/schemacrawler", external=True)
        session.run(
            "docker",
            "run",
            "--mount", f"type=bind,source={tmpdir},target=/home/schcrwlr/share",
            "--rm", "-it", "schemacrawler/schemacrawler",
            "/opt/schemacrawler/bin/schemacrawler.sh",
            "--server=sqlite",
            "--database=share/jobmon.db",
            "--info-level=standard",
            "--portable-names",
            "--command", "schema",
            "--output-format=svg",
            "--output-file=share/erd.svg",
            "--title", "Jobmon Database",
            external=True
        )
        session.run("cp", "erd.svg", str(outpath))


@nox.session(python=python, venv_backend="conda")
def build(session: Session) -> None:
    args = session.posargs or src_locations
    session.install("build")

    for src_dir in args:
        namespace_dir = str(Path(src_dir).parent)
        session.run("python", "-m", "build", "--outdir", "dist", namespace_dir)


@nox.session(python=python, venv_backend="conda")
def clean(session: Session) -> None:
    dirs_to_remove = ['out', 'dist', 'build', ".eggs",
                      '.pytest_cache', 'docsource/api', '.mypy_cache']
    egg_info = glob.glob("jobmon_*/src/*.egg-info")
    dirs_to_remove.extend(egg_info)
    builds = glob.glob("jobmon_*/build")
    dirs_to_remove.extend(builds)

    for path in dirs_to_remove:
        if os.path.exists(path):
            shutil.rmtree(path)

    files_to_remove = ['test_report.xml', '.coverage']
    for file in files_to_remove:
        if os.path.exists(file):
            os.remove(file)

<<<<<<< HEAD

@nox.session(python=python, venv_backend="conda")
def launch_gui_test_server(session: Session) -> None:
    session.conda_install("mysqlclient", "--channel", "conda-forge")
    if os.path.exists("/tmp/tests.sqlite"):
        os.remove("/tmp/tests.sqlite")
    session.install("-e", "./jobmon_core")
    session.install("-e", "./jobmon_client")
    session.install("-e", "./jobmon_server[otlp]")
    session.run("python", "jobmon_gui/local_testing/jobmon_gui/testing_servers/_create_sqlite_db.py")
=======
>>>>>>> c358acca
<|MERGE_RESOLUTION|>--- conflicted
+++ resolved
@@ -6,10 +6,8 @@
 import tempfile
 from time import sleep
 
-
 import nox
 from nox.sessions import Session
-
 
 src_locations = ["jobmon_client/src", "jobmon_core/src", "jobmon_server/src"]
 test_locations = ["tests"]
@@ -136,7 +134,6 @@
         if os.path.exists(file):
             os.remove(file)
 
-<<<<<<< HEAD
 
 @nox.session(python=python, venv_backend="conda")
 def launch_gui_test_server(session: Session) -> None:
@@ -146,6 +143,4 @@
     session.install("-e", "./jobmon_core")
     session.install("-e", "./jobmon_client")
     session.install("-e", "./jobmon_server[otlp]")
-    session.run("python", "jobmon_gui/local_testing/jobmon_gui/testing_servers/_create_sqlite_db.py")
-=======
->>>>>>> c358acca
+    session.run("python", "jobmon_gui/local_testing/jobmon_gui/testing_servers/_create_sqlite_db.py")