--- conflicted
+++ resolved
@@ -148,7 +148,6 @@
     wf.run(configure_logging=True)
 
 
-<<<<<<< HEAD
 def create_usage_data_wf(num_tasks: int) -> None:
     """
     Use the task_generator_wf.py script to create a workflow with fake resource usage data.
@@ -237,9 +236,6 @@
 
 
 def create_wf(total: int, wf_type: str, num_tasks: int = 5):
-=======
-def create_wf(total, wf_type):
->>>>>>> 61da8349
     created = 0
     # create #total of workflows; if total is 0, create workflows continuously
     while total == 0 or created < total:
