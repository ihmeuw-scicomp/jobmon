import React from 'react';
import {Link, useLocation} from 'react-router-dom';
import {AdapterDayjs} from "@mui/x-date-pickers/AdapterDayjs";
import '@jobmon_gui/styles/jobmon_gui.css';
import {FaCircle} from "react-icons/fa";
import {createMRTColumnHelper, MaterialReactTable, MRT_RowData, useMaterialReactTable} from 'material-react-table';
import {Box, Button} from '@mui/material';
import {mkConfig, generateCsv, download} from "export-to-csv";
import FileDownloadIcon from '@mui/icons-material/FileDownload';
import {useQuery} from "@tanstack/react-query";
import axios from "axios";
import {task_table_url} from "@jobmon_gui/configs/ApiUrls";
import {jobmonAxiosConfig} from "@jobmon_gui/configs/Axios";
import Typography from "@mui/material/Typography";
import {type Row} from '@tanstack/react-table';
import {useTaskTableStore} from "@jobmon_gui/stores/TaskTable.ts";
import {LocalizationProvider} from "@mui/x-date-pickers";
import dayjs from "dayjs";
import utc from "dayjs/plugin/utc";
import {formatDayjsDate} from "@jobmon_gui/utils/DayTime.ts";

type TaskTableProps = {
    taskTemplateName: string
    workflowId: number | string
}

type Task = {
    task_command: string
    task_id: number
    task_max_attempts: number
    task_name: string
    task_num_attempts: number
    task_status: string
    task_status_date: dayjs.Dayjs
}
type Tasks = {
    tasks: Task[]
}

export default function TaskTable({taskTemplateName, workflowId}: TaskTableProps) {
    dayjs.extend(utc)
    const columnHelper = createMRTColumnHelper<Task>()
    const location = useLocation();
    const taskTableStore = useTaskTableStore()
    const tasks = useQuery({
        queryKey: ["workflow_details", "tasks", workflowId, taskTemplateName],
        queryFn: async () => {
            return axios.get<Tasks>(
                task_table_url + workflowId,
                {
                    ...jobmonAxiosConfig,
                    data: null,
                    params: {tt_name: taskTemplateName}
                }
            ).then((r) => {
                return r.data.tasks.map((task: Task) => {
                    task.task_status_date = dayjs.utc(task.task_status_date, 'YYYY-MM-DD HH:mm:SS')
                    return task
                })
            })
        },
        staleTime: 5000,
        enabled: !!taskTemplateName
    })


    const columns = [
        columnHelper.accessor("task_id", {
            header: "Task ID",
            Cell: ({renderedCellValue, row}) => (
                <nav>
                    <Link
                        to={{pathname: `/task_details/${row.original.task_id}`, search: location.search}}
                        key={row.original.task_id}
                    >
                        {renderedCellValue}
                    </Link>
                </nav>
            ),
            filterFn: 'listFilter',
        }),
        columnHelper.accessor("task_name", {
            header: "Task Name",
        }),
        columnHelper.accessor("task_status", {
            header: "Status",
            Cell: ({row}) => {
                const status = row.original.task_status;
                const statusData = workflow_status.find(item => item.status === status);
                return (
                    <div>
                        <label className="label-middle"><FaCircle className={statusData.circleClass}/> </label>
                        <label className="label-left">{statusData.label}</label>
                    </div>
                );
            },
        }),
        columnHelper.accessor("task_command", {
            header: "Command",
            enableClickToCopy: true,
            size: 200,
        }),
        columnHelper.accessor("task_num_attempts", {
            header: "Num Attempts",
        }),
        columnHelper.accessor("task_max_attempts", {
            header: "Max Attempts",
        }),
        columnHelper.accessor("task_status_date", {
            header: "Status Date",
            filterVariant: 'datetime-range',
            size: 350,
            Cell: ({renderedCellValue}) => (
                dayjs.isDayjs(renderedCellValue) ? formatDayjsDate(renderedCellValue) : renderedCellValue
            )
        }),
    ];


<<<<<<< HEAD
=======
    const [sorting, setSorting] = useState([{
        id: 'task_id',
        desc: false, //sort by age in descending order by default
    }])
    const [pagination, setPagination] = useState({pageIndex: 0, pageSize: 15})

    let debounceTimer; // Timer variable for debouncing

    const setColumnFilters = (updater) => {
        // Clear the previous timer
        clearTimeout(debounceTimer);

        // Set a new timer to execute the filter after 1 second
        debounceTimer = setTimeout(() => {
            const newColumnFilters =
                typeof updater === "function" ? updater(columnFilters.get()) : updater;
            columnFilters.set(newColumnFilters);
        }, 1000); // 1000ms delay
    };


>>>>>>> d404a81b
    const table = useMaterialReactTable({
        data: tasks?.data || [],
        columns: columns,
        initialState: {density: 'comfortable', showColumnFilters: true,},
        enableColumnFilterModes: true,

        state: {
            isLoading: tasks.isLoading,
            pagination: taskTableStore.getPagination(),
            columnFilters: taskTableStore.getFilters(),
            sorting: taskTableStore.getSorting(),
            columnOrder: taskTableStore.getColumnOrder(),
            density: taskTableStore.getDensity(),
            columnVisibility: taskTableStore.getColumnVisibility(),
            showColumnFilters: taskTableStore.getFilterVisibility(),
        },
        enableColumnResizing: true,
        layoutMode: "grid",
        onPaginationChange: (s) => {
            taskTableStore.setPagination(s)
        },
        onColumnFiltersChange: (s) => {
            taskTableStore.setFilters(s)
        },
        onSortingChange: (s) => {
            taskTableStore.setSorting(s)
        },
        onColumnOrderChange: (s) => {
            taskTableStore.setColumnOrder(s)
        },
        onDensityChange: (s) => {
            taskTableStore.setDensity(s)
        },
        onColumnVisibilityChange: (s) => {
            taskTableStore.setColumnVisibility(s)
        },
        onShowColumnFiltersChange: (s) => {
            taskTableStore.setFilterVisibility(s)
        },

        filterFns: {
            listFilter: <TData extends MRT_RowData>(
                row: Row<TData>,
                id: string,
                filterValue: number | string,
            ) => {
                return filterValue.toString().toLowerCase().trim().split(',').map((item) => item.trim()).includes(row.getValue<number | string>(id)
                    .toString()
                    .toLowerCase()
                    .trim())
            }
        },
        renderTopToolbarCustomActions: (table) => {
            return (<Box>
                <Button
                    onClick={exportToCSV}
                    startIcon={<FileDownloadIcon/>}>
                    Export All Data
                </Button>

            </Box>)
        }
    });


    const workflow_status = [
        {status: "PENDING", circleClass: "bar-pp", label: "PENDING"},
        {status: "SCHEDULED", circleClass: "bar-ss", label: "SCHEDULED"},
        {status: "RUNNING", circleClass: "bar-rr", label: "RUNNING"},
        {status: "FATAL", circleClass: "bar-ff", label: "FATAL"},
        {status: "DONE", circleClass: "bar-dd", label: "DONE"}
    ];


    const csvConfig = mkConfig({
        fieldSeparator: ',',
        decimalSeparator: '.',
        useKeysAsHeaders: true,
        filename: `Jobmon_Workflow_${workflowId}_Tasks`
    });

    const exportToCSV = () => {
        // Replace the dayjs objects with strings
        const tasksWithRenderedDates = tasks?.data.map((r) => {
            return {...r, task_status_date: formatDayjsDate(r.task_status_date)}
        })
        const csv = generateCsv(csvConfig)(tasksWithRenderedDates);
        download(csvConfig)(csv);
    };

    if (!taskTemplateName) {
        return (<Typography sx={{pt: 5}}>Select a task template from above to view tasks</Typography>)
    }

    if (tasks.isError) {
        return (<Typography sx={{pt: 5}}>Error loading tasks. Please refresh and try again.</Typography>)
    }

    return (
        <Box p={2} display="flex" justifyContent="center" width="100%">
            <LocalizationProvider dateAdapter={AdapterDayjs}>
                <MaterialReactTable table={table}/>
            </LocalizationProvider>
        </Box>
    );
}<|MERGE_RESOLUTION|>--- conflicted
+++ resolved
@@ -116,31 +116,6 @@
         }),
     ];
 
-
-<<<<<<< HEAD
-=======
-    const [sorting, setSorting] = useState([{
-        id: 'task_id',
-        desc: false, //sort by age in descending order by default
-    }])
-    const [pagination, setPagination] = useState({pageIndex: 0, pageSize: 15})
-
-    let debounceTimer; // Timer variable for debouncing
-
-    const setColumnFilters = (updater) => {
-        // Clear the previous timer
-        clearTimeout(debounceTimer);
-
-        // Set a new timer to execute the filter after 1 second
-        debounceTimer = setTimeout(() => {
-            const newColumnFilters =
-                typeof updater === "function" ? updater(columnFilters.get()) : updater;
-            columnFilters.set(newColumnFilters);
-        }, 1000); // 1000ms delay
-    };
-
-
->>>>>>> d404a81b
     const table = useMaterialReactTable({
         data: tasks?.data || [],
         columns: columns,
