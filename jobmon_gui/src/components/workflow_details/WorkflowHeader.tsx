--- conflicted
+++ resolved
@@ -1,9 +1,4 @@
 import "@jobmon_gui/styles/jobmon_gui.css";
-import {BiRun} from "react-icons/bi";
-import {IoMdCloseCircle, IoMdCloseCircleOutline} from "react-icons/io";
-import {AiFillSchedule, AiFillCheckCircle} from "react-icons/ai";
-import {TbHandStop} from "react-icons/tb";
-import {HiRocketLaunch} from "react-icons/hi2";
 import React, {useContext, useState, useEffect} from "react";
 import {JobmonModal} from "@jobmon_gui/components/JobmonModal.tsx";
 import {
@@ -63,15 +58,12 @@
     set_wf_concurrency_url
 } from "@jobmon_gui/configs/ApiUrls.ts";
 import {jobmonAxiosConfig} from "@jobmon_gui/configs/Axios.ts";
-import {Label} from "@mui/icons-material";
-<<<<<<< HEAD
 
 interface WorkflowResponse {
   tasks: any[]; // Replace `any` with the correct type of tasks
   // other properties
 }
-=======
->>>>>>> 0545d2ab
+
 
 export default function WorkflowHeader({
                                            wf_id,
@@ -143,11 +135,7 @@
                 ...jobmonAxiosConfig,
               })
               .then(response => {
-<<<<<<< HEAD
                 const tasks = (response.data as WorkflowResponse).tasks;
-=======
-                const tasks = response.data.tasks;
->>>>>>> 0545d2ab
                 const task_id_list = tasks.map(task => task.task_id);
                 // If task_id_list length > 10000 and recursive, update the message and exit early.
                 if (task_id_list.length > 10000 && recursive) {
