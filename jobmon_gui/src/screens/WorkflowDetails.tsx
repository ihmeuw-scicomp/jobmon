import React, { useEffect, useState } from 'react';
import '@jobmon_gui/styles/jobmon_gui.css';
import { useParams, Link, Outlet, useNavigate } from 'react-router-dom';
import { useForm } from "react-hook-form";
import axios from 'axios';
import Breadcrumb from 'react-bootstrap/Breadcrumb';
import { OverlayTrigger } from "react-bootstrap";
import Popover from 'react-bootstrap/Popover';
import { FaLightbulb } from "react-icons/fa";
import humanizeDuration from 'humanize-duration';


// @ts-ignore
import JobmonProgressBar from '@jobmon_gui/components/JobmonProgressBar.tsx';
import Tasks from '@jobmon_gui/components/workflow_details/Tasks';
import Usage from '@jobmon_gui/components/workflow_details/Usage';
import Errors from '@jobmon_gui/components/workflow_details/Errors';
import WorkflowHeader from "@jobmon_gui/components/workflow_details/WorkflowHeader"
import { convertDatePST } from '@jobmon_gui/utils/formatters';
import { init_apm, safe_rum_add_label, safe_rum_transaction } from '@jobmon_gui/utils/rum';

function getAsyncWFdetail(setWFDict, wf_id: string) {
    const url = import.meta.env.VITE_APP_BASE_URL + "/workflow_status_viz";
    const wf_ids = [wf_id];
    const fetchData = async () => {
        const result: any = await axios({
            method: 'get',
            url: url,
            data: null,
            params: { workflow_ids: wf_ids },
            headers: {
                'Content-Type': 'application/json',
                'Accept': 'application/json'
            }
          }
        )
        setWFDict(result.data[wf_id]);
    };
    return fetchData
}

function getWorkflowAttributes(
    wf_id: string,
    setWFTool,
    setWFName,
    setWFArgs,
    setWFSubmitted,
    setWFStatusDate,
    setWFStatus,
    setWFStatusDesc,
    setWFElapsedTime,
    setJobmonVersion
) {
    const url = import.meta.env.VITE_APP_BASE_URL + "/workflow_details_viz/" + wf_id;
    const fetchData = async () => {
        const result: any = await axios({
            method: 'get',
            url: url,
            data: null,
            headers: {
                'Content-Type': 'application/json',
                'Accept': 'application/json'
            }
          }
        )
        const data = result.data[0]
        setWFTool(data["tool_name"]);
        setWFName(data["wf_name"]);
        setWFArgs(data["wf_args"]);
        setWFStatus(data["wf_status"]);
        setWFStatusDesc(data["wf_status"] + " -- " + data["wf_status_desc"])
        setWFSubmitted(convertDatePST(data["wf_created_date"]));
        setWFStatusDate(convertDatePST(data["wf_status_date"]));
        setWFElapsedTime(humanizeDuration(new Date().getTime() - new Date(data["wf_status_date"]).getTime()))
        setJobmonVersion(data["wfr_jobmon_version"]);
    };
    return fetchData
}

function getAsyncTTdetail(setTTDict, wf_id: string, setTTLoaded) {
    const url = import.meta.env.VITE_APP_BASE_URL + "/workflow_tt_status_viz/" + wf_id;
    const fetchData = async () => {
        const result: any = await axios({
            method: 'get',
            url: url,
            data: null,
            headers: {
                'Content-Type': 'application/json',
                'Accept': 'application/json'
            }
          }
        )
        let return_array: any = [];
        for (let t in result.data) {
            return_array.push(result.data[t]);
        }
        setTTDict(return_array);
        setTTLoaded(true);
    };
    return fetchData
}

<<<<<<< HEAD
=======
function getAsyncErrorLogs(setErrorLogs, wf_id: string, setErrorLoading, tt_id?: string) {
    setErrorLoading(true);
    const url = import.meta.env.VITE_APP_BASE_URL + "/tt_error_log_viz/" + wf_id + "/" + tt_id;
    const fetchData = async () => {
        const result: any = await axios({
            method: 'get',
            url: url,
            data: null,
            headers: {
                'Content-Type': 'application/json',
                'Accept': 'application/json'
            }
          }
        )
        setErrorLogs(result.data);
        setErrorLoading(false);
    };
    return fetchData
}

>>>>>>> 8cf6b584
function WorkflowDetails({ subpage }) {
    const apm = init_apm("wf_detail_page");
    let rum_t: any = safe_rum_transaction(apm);
    let params = useParams();
    let workflowId = params.workflowId;
    const [task_template_name, setTaskTemplateName] = useState('');
    const [tt_id, setTTID] = useState('');
    const [task_template_version_id, setTaskTemplateVersionId] = useState('');
    const [usage_info, setUsageInfo] = useState([]);
    const [tasks, setTasks] = useState([]);
    const [wfDict, setWFDict] = useState({
        'tasks': 0, 'PENDING': 0, 'SCHEDULED': 0, 'RUNNING': 0, 'DONE': 0, 'FATAL': 0,
        'num_attempts_avg': 0, 'num_attempts_min': 0, 'num_attempts_max': 0, 'MAXC': 0
    });
    const [ttDict, setTTDict] = useState([]);
    const [task_loading, setTaskLoading] = useState(false);
    const [wf_status, setWFStatus] = useState([]);
    const [wf_status_desc, setWFStatusDesc] = useState([]);
    const [wf_tool, setWFTool] = useState([]);
    const [wf_name, setWFName] = useState([]);
    const [wf_args, setWFArgs] = useState([]);
    const [wf_submitted_date, setWFSubmitted] = useState([]);
    const [wf_status_date, setWFStatusDate] = useState([]);
    const [wf_elapsed_time, setWFElapsedTime] = useState([])
    const [jobmon_version, setJobmonVersion] = useState([])
    // only show the loading circle the first time
    const [tt_loaded, setTTLoaded] = useState(false);

    //***********************hooks******************************
    useEffect(() => {
        if (typeof params.workflowId !== 'undefined') {
            getWorkflowAttributes(params.workflowId, setWFTool, setWFName, setWFArgs, setWFSubmitted, setWFStatusDate, setWFStatus, setWFStatusDesc, setWFElapsedTime, setJobmonVersion)();
        }
    }, [params.workflowId]);

    useEffect(() => {
        if (typeof params.workflowId !== 'undefined') {
            getAsyncWFdetail(setWFDict, params.workflowId)();
            getAsyncTTdetail(setTTDict, params.workflowId, setTTLoaded)();
            safe_rum_add_label(rum_t, "wf_id", params.workflowId);
        }
    }, [params.workflowId, rum_t]);

    // Update the progress bar every 60 seconds
    useEffect(() => {
        const interval = setInterval(() => {
            if (wfDict['PENDING'] + wfDict['SCHEDULED'] + wfDict['RUNNING'] !== 0) {
                if (typeof params.workflowId !== 'undefined') {
                    // only query server when wf is unfinished
                    getAsyncWFdetail(setWFDict, params.workflowId)();
                    getAsyncTTdetail(setTTDict, params.workflowId, setTTLoaded)();
                    getWorkflowAttributes(params.workflowId, setWFTool, setWFName, setWFArgs, setWFSubmitted, setWFStatusDate, setWFStatus, setWFStatusDesc, setWFElapsedTime, setJobmonVersion)();
                }
            }
        }, 60000);
        return () => clearInterval(interval);
    }, [wfDict, params.workflowId]);

    // Get information to populate the Tasks table
    useEffect(() => {
        if (task_template_name === null || task_template_name === "") {
            return
        }
        setTaskLoading(true);
        let task_table_url = import.meta.env.VITE_APP_BASE_URL + "/task_table_viz/" + workflowId;
        const fetchData = async () => {
            const result: any = await axios({
                method: 'get',
                url: task_table_url,
                data: null,
                params: { tt_name: task_template_name },
                headers: {
                    'Content-Type': 'application/json',
                    'Accept': 'application/json'
                }
              }
            )
            let tasks = result.data.tasks;
            setTasks(tasks);
            setTaskLoading(false);
        };
        fetchData();
    }, [task_template_name, workflowId]);


    useEffect(() => {
        if (!task_template_version_id) {
            return
        }
        let usage_url = import.meta.env.VITE_APP_BASE_URL + "/task_template_resource_usage";

        const fetchData = async () => {
            const result: any = await axios({
                method: 'post',
                url: usage_url,
                data: {
                    task_template_version_id: task_template_version_id,
                    workflows: [workflowId],
                    viz: true
                },
                headers: {
                    'Content-Type': 'application/json',
                    'Accept': 'application/json'
                },
            })
            let usage = result.data;
            setUsageInfo(usage);
        };
        fetchData();
    }, [task_template_version_id, workflowId]);

    //*******************event handling****************************
    // TaskTemplate name form
    const { register, handleSubmit } = useForm();
    const onSubmit = handleSubmit((d) => {
        setTaskTemplateName(d["task_template_name"]);
    });
    //TaskTemplate link click function
    function clickTaskTemplate(name, tt_id, tt_version_id) {
        setTaskTemplateName(name);
        setTTID(tt_id);
        setTaskTemplateVersionId(tt_version_id);
    }

    const navigate = useNavigate();
    //********************html page*************************************
    return (
        <div>
            <Breadcrumb>
                <Breadcrumb.Item><button className="breadcrumb-button" onClick={() => navigate(-1)}>Home</button></Breadcrumb.Item>
                <Breadcrumb.Item active>Workflow ID {workflowId} </Breadcrumb.Item>
            </Breadcrumb>
            <div className='d-flex justify-content-start pt-3'>
                <WorkflowHeader
                      wf_id={workflowId}
                      wf_status={wf_status}
                      wf_status_desc={wf_status_desc}
                      wf_tool={wf_tool}
                      wf_name={wf_name}
                      wf_args={wf_args}
                      wf_submitted_date={wf_submitted_date}
                      wf_status_date={wf_status_date}
                      wf_elapsed_time={wf_elapsed_time}
                      jobmon_version={jobmon_version}
                 />
            </div>

            <div id="wf_progress" className="div-level-2">
                <JobmonProgressBar
                    tasks={wfDict.tasks}
                    pending={wfDict.PENDING}
                    scheduled={wfDict.SCHEDULED}
                    running={wfDict.RUNNING}
                    done={wfDict.DONE}
                    fatal={wfDict.FATAL}
                    num_attempts_avg={wfDict.num_attempts_avg}
                    num_attempts_min={wfDict.num_attempts_min}
                    num_attempts_max={wfDict.num_attempts_max}
                    maxc={wfDict.MAXC}
                    placement="bottom"
                />
            </div>

            <div id="tt_title" className="div-level-2">
                <header className="header-1 d-flex align-items-center">
                    <p className='mr-5'>
                        Task Templates&nbsp;
                        <OverlayTrigger
                            placement="right"
                            trigger={["hover", "focus"]}
                            overlay={(
                                <Popover id="task_count">
                                    The list of task templates with status bar, ordered by the submitted time of the first task associated with the task template.
                                </Popover>
                            )}
                        >
                            <span><FaLightbulb/></span>
                        </OverlayTrigger>
                    </p>
                    {tt_id === "" &&
                        <div className="div-hint">
                            <i> Please select a Task Template to see its Tasks, Resource Usage, and Errors. </i>
                        </div>
                    }

                </header>
            </div>

            <div id="tt_progress" className="div-scroll">
                {tt_loaded &&
                    <ul>
                        {
                            ttDict.map(d => (
                                <li
                                    className={`tt-container ${tt_id === d["id"] ? "selected" : ""}`}
                                    id={d["id"]}
                                    onClick={() => clickTaskTemplate(d["name"], d["id"], d["task_template_version_id"])}
                                >
                                    <div className="div_floatleft">
                                        <span className="tt-name">{d["name"]}</span>
                                    </div>
                                    <div className="div_floatright">
                                        <JobmonProgressBar
                                            id={d["id"]}
                                            tasks={d["tasks"]}
                                            pending={d["PENDING"]}
                                            scheduled={d["SCHEDULED"]}
                                            running={d["RUNNING"]}
                                            done={d["DONE"]}
                                            fatal={d["FATAL"]}
                                            num_attempts_avg={d["num_attempts_avg"]}
                                            num_attempts_min={d["num_attempts_min"]}
                                            num_attempts_max={d["num_attempts_max"]}
                                            maxc={d["MAXC"]}
                                            placement="left"
                                            style={{}}
                                        />
                                    </div>
                                    <br />
                                    <hr className="hr-dot" />
                                </li>
                            ))
                        }
                    </ul>
                }
                {!tt_loaded &&
                    <div className="loader" />
                }

            </div>
            <div id="tt_search" className="div-level-2">
                <hr className="hr-2" />
                <div className="div-full">
                    <ul className="nav nav-pills">
                        <li className="nav-item">
                            <Link
                                className={`nav-link ${subpage === "tasks" ? "active" : ""}`}
                                aria-current="page"
                                to={`/workflow/${workflowId}/tasks`}
                                replace={true}>
                                Tasks
                            </Link>
                        </li>
                        <li className="nav-item">
                            <Link
                                className={`nav-link ${subpage === "usage" ? "active" : ""}`}
                                to={`/workflow/${workflowId}/usage`}
                                replace={true}>
                                Resource Usage
                            </Link>
                        </li>
                        <li className="nav-item">
                            <Link
                                className={`nav-link ${subpage === "errors" ? "active" : ""}`}
                                to={`/workflow/${workflowId}/errors`}
                                replace={true}>
                                Errors
                            </Link>
                        </li>
                    </ul>
                    <Outlet />
                </div>

                {(subpage === "tasks") && <Tasks tasks={tasks} onSubmit={onSubmit} register={register} loading={task_loading} apm={apm} />}
                {(subpage === "usage") && <Usage taskTemplateName={task_template_name} taskTemplateVersionId={task_template_version_id} usageInfo={usage_info} apm={apm} />}
                {(subpage === "errors") && <Errors taskTemplateName={task_template_name} taskTemplateId={tt_id} workflowId={params.workflowId} apm={apm} />}

            </div>

        </div>

    );

}

export default WorkflowDetails;<|MERGE_RESOLUTION|>--- conflicted
+++ resolved
@@ -100,8 +100,6 @@
     return fetchData
 }
 
-<<<<<<< HEAD
-=======
 function getAsyncErrorLogs(setErrorLogs, wf_id: string, setErrorLoading, tt_id?: string) {
     setErrorLoading(true);
     const url = import.meta.env.VITE_APP_BASE_URL + "/tt_error_log_viz/" + wf_id + "/" + tt_id;
@@ -122,7 +120,6 @@
     return fetchData
 }
 
->>>>>>> 8cf6b584
 function WorkflowDetails({ subpage }) {
     const apm = init_apm("wf_detail_page");
     let rum_t: any = safe_rum_transaction(apm);
