import React, {useState} from 'react';
import '@jobmon_gui/styles/jobmon_gui.css';
<<<<<<< HEAD
import {useParams, useNavigate, useLocation} from 'react-router-dom';
import Breadcrumb from 'react-bootstrap/Breadcrumb';
=======
import {useParams, useNavigate, useLocation, Link} from 'react-router-dom';
>>>>>>> d8140e36
import Tab from '@mui/material/Tab';
import JobmonProgressBar from '@jobmon_gui/components/JobmonProgressBar';
import WorkflowHeader from "@jobmon_gui/components/workflow_details/WorkflowHeader"
import Box from "@mui/material/Box";
import {CircularProgress, Tabs} from "@mui/material";
import {useQuery, useQueryClient} from "@tanstack/react-query";
import Typography from "@mui/material/Typography";
<<<<<<< HEAD
import ClusteredErrors from "@jobmon_gui/components/workflow_details/ClusteredErrors";
=======
>>>>>>> d8140e36
import {useTaskTableStore} from "@jobmon_gui/stores/TaskTable.ts";
import {useClusteredErrorsTableStore} from "@jobmon_gui/stores/ClusteredErrorsTable.ts";
import List from "@mui/material/List";
import ListItem from "@mui/material/ListItem";
import ListItemButton from "@mui/material/ListItemButton";
import {getWorkflowTTStatusQueryFn} from "@jobmon_gui/queries/GetWorkflowTTStatus.ts";
import {getWorkflowUsageQueryFn} from "@jobmon_gui/queries/GetWorkflowUsage.ts";
import {getClusteredErrorsFn} from "@jobmon_gui/queries/GetClusteredErrors.ts";
import {getWorkflowTasksQueryFn} from "@jobmon_gui/queries/GetWorkflowTasks.ts";
<<<<<<< HEAD
import WorkflowDAG from "@jobmon_gui/components/workflow_details/WorkflowDAG.tsx";


function WorkflowDetails() {
    let params = useParams();
    let workflowId = params.workflowId;
    const queryClient = useQueryClient()


    const [activeTab, setActiveTab] = useState(0);
    const [tt_active_tab, setTTActiveTab] = useState(0);
    const [task_template_name, setTaskTemplateName] = useState('');
    const [tt_id, setTTID] = useState('');
    const [task_template_version_id, setTaskTemplateVersionId] = useState('');
=======
import {AppBreadcrumbs, BreadcrumbItem} from "@jobmon_gui/components/common/AppBreadcrumbs";
import TabPanel from "@jobmon_gui/components/common/TabPanel";


function WorkflowDetails() {
    const { workflowId } = useParams();
    const queryClient = useQueryClient();
    
    const [tt_active_tab, setTTActiveTab] = useState(0);
>>>>>>> d8140e36

    const wfTTStatus = useQuery({
        queryKey: ["workflow_details", "tt_status", workflowId],
        queryFn: getWorkflowTTStatusQueryFn
    })

    const navigate = useNavigate();
    const location = useLocation();

    const handleHomeClick = () => {
        const searchParams = new URLSearchParams(location.search);
        const search = searchParams.toString();
        navigate({
            pathname: '/',
            search: search ? `?${search}` : ''
        });
    };

    const breadcrumbItems: BreadcrumbItem[] = [
        {label: "Home", to: "/", onClick: handleHomeClick},
        {label: `Workflow ID ${workflowId}`, active: true},
    ];

    if (wfTTStatus.isLoading) {
        return (<CircularProgress/>)
    }
    if (wfTTStatus.isError) {
        return (<Typography>Error loading workflow task template details. Please refresh and try again.</Typography>)
    }

    const taskTemplateInfo = wfTTStatus?.data
        ? Object.values(wfTTStatus.data).map((taskTemplate: any) => ({
            tt_version_id: taskTemplate.task_template_version_id,
            name: taskTemplate.name
        }))
        : [];

    return (
        <Box>
            <AppBreadcrumbs items={breadcrumbItems}/>

            <Box sx={{justifyContent: 'start', pt: 3}}>
                <WorkflowHeader
                    wf_id={workflowId} task_template_info={taskTemplateInfo}
                />
            </Box>

            <Box id="wf_progress" className="div-level-2">
<<<<<<< HEAD
                <JobmonProgressBar workflowId={workflowId}
                                   placement="bottom"/>
=======
                <JobmonProgressBar
                    workflowId={workflowId}
                    placement="bottom"
                />
>>>>>>> d8140e36
            </Box>

            <Box sx={{borderBottom: 1, borderColor: 'divider'}}>
                <Tabs
                    value={tt_active_tab}
                    onChange={(event, newValue) => setTTActiveTab(newValue)}
                    aria-label="Tab selection"
                >
                    <Tab label="Task Templates" value={0}/>
<<<<<<< HEAD
                    <Tab label="Dag Viz" value={1}/>
=======
>>>>>>> d8140e36
                </Tabs>
            </Box>

            <TabPanel value={tt_active_tab} index={0}>
                <Box id="tt_progress">
<<<<<<< HEAD
                    <List>
                        {
                            Object.keys(wfTTStatus?.data).map(key => (
                                <ListItem
                                    key={key}
                                    className={`tt-container ${tt_id == wfTTStatus?.data[key]["id"].toString() ? "selected" : ""}`}
                                    id={wfTTStatus?.data[key]["id"].toString()}
                                    onClick={() => {
                                        clickTaskTemplate(wfTTStatus?.data[key]["name"], wfTTStatus?.data[key]["id"], wfTTStatus?.data[key]["task_template_version_id"])
                                    }}
                                    onMouseEnter={async () => {
                                        void queryClient.prefetchQuery({
                                            queryKey: ["workflow_details", "usage", wfTTStatus?.data[key]["task_template_version_id"], workflowId],
                                            queryFn: getWorkflowUsageQueryFn,
                                        })
                                        void queryClient.prefetchQuery({
                                            queryKey: ["workflow_details", "clustered_errors", workflowId, wfTTStatus?.data[key]["task_template_version_id"]],
                                            queryFn: getClusteredErrorsFn,
                                        })
                                        void queryClient.prefetchQuery({
                                            queryKey: ["workflow_details", "tasks", workflowId, wfTTStatus?.data[key]["name"]],
                                            queryFn: getWorkflowTasksQueryFn,
                                        })
                                    }}
                                >
                                    <Box className="div_floatleft">
                                        <Typography className="tt-name">{wfTTStatus?.data[key]["name"]}</Typography>
                                    </Box>
                                    <Box className="div_floatright">
                                        <JobmonProgressBar
                                            workflowId={workflowId}
                                            ttId={key}
                                            placement="left"
                                        />
                                    </Box>
                                    <br/>
                                    <Divider className="hr-dot"/>
                                </ListItem>
                            ))
                        }
                    </List>
                </Box>
                <Box sx={{borderBottom: 1, borderColor: 'divider'}}>
                    <Tabs
                        value={activeTab}
                        onChange={(event, newValue) => setActiveTab(newValue)}
                        aria-label="Tab selection"
                    >
                        <Tab label="Errors and Tasks" value={0}/>
                        <Tab label="Resource Usage" value={1}/>
                    </Tabs>
=======
                    <List
                        sx={{
                            padding: 0,
                            '& .MuiListItem-root:nth-of-type(odd)': {
                                backgroundColor: '#f9f9f9', 
                            },
                        }}
                    >
                        {Object.keys(wfTTStatus?.data).map((key, index) => {
                            const taskTemplate = wfTTStatus.data[key];
                            const ttId = taskTemplate.id.toString();

                            return (
                                <ListItem
                                    key={ttId}
                                    sx={{
                                        borderBottom: '1px solid #ccc'
                                    }}
                                >
                                    <ListItemButton
                                        component={Link}
                                        to={`/workflow/${workflowId}/task_template/${ttId}`}
                                        onMouseEnter={async () => {
                                            void queryClient.prefetchQuery({
                                                queryKey: ["workflow_details", "usage", wfTTStatus?.data[key]["task_template_version_id"], workflowId],
                                                queryFn: getWorkflowUsageQueryFn,
                                            })
                                            void queryClient.prefetchQuery({
                                                queryKey: ["workflow_details", "clustered_errors", workflowId, wfTTStatus?.data[key]["task_template_version_id"]],
                                                queryFn: getClusteredErrorsFn,
                                            })
                                            void queryClient.prefetchQuery({
                                                queryKey: ["workflow_details", "tasks", workflowId, wfTTStatus?.data[key]["name"]],
                                                queryFn: getWorkflowTasksQueryFn,
                                            })
                                        }}
                                        onClick={() => {
                                            useTaskTableStore.setState({
                                                ...useTaskTableStore.getState(),
                                                filters: [],
                                            });
                                            useClusteredErrorsTableStore.setState({
                                                ...useClusteredErrorsTableStore.getState(),
                                                filters: [],
                                            });
                                        }}
                                    >
                                        <Box className="div_floatleft">
                                            <Typography className="tt-name">{wfTTStatus?.data[key]["name"]}</Typography>
                                        </Box>
                                        <Box className="div_floatright">
                                            <JobmonProgressBar
                                                workflowId={workflowId}
                                                ttId={key}
                                                placement="left"
                                            />
                                        </Box>
                                    </ListItemButton>
                                </ListItem>
                            );
                        })}
                    </List>
>>>>>>> d8140e36
                </Box>
                <TabPanel value={activeTab} index={0}>
                    <Box>
                        <Typography variant={"h5"} sx={{pt: 3}}>Clustered Errors</Typography>
                        <ClusteredErrors taskTemplateId={tt_id} workflowId={workflowId}/>
                    </Box>
                    <Box>
                        <Typography variant={"h5"} sx={{pt: 3}}>Tasks</Typography>
                        <TaskTable taskTemplateName={task_template_name} workflowId={workflowId}/>
                    </Box>
                </TabPanel>
                <TabPanel value={activeTab} index={1}>
                    <Usage taskTemplateName={task_template_name}
                           taskTemplateVersionId={task_template_version_id}
                           workflowId={workflowId}
                    />
                </TabPanel>
            </TabPanel>
<<<<<<< HEAD

            <TabPanel value={tt_active_tab} index={1}>
                <WorkflowDAG workflowId={workflowId}/>
            </TabPanel>
=======
>>>>>>> d8140e36
        </Box>
    );
}

export default WorkflowDetails;<|MERGE_RESOLUTION|>--- conflicted
+++ resolved
@@ -1,11 +1,6 @@
 import React, {useState} from 'react';
 import '@jobmon_gui/styles/jobmon_gui.css';
-<<<<<<< HEAD
-import {useParams, useNavigate, useLocation} from 'react-router-dom';
-import Breadcrumb from 'react-bootstrap/Breadcrumb';
-=======
 import {useParams, useNavigate, useLocation, Link} from 'react-router-dom';
->>>>>>> d8140e36
 import Tab from '@mui/material/Tab';
 import JobmonProgressBar from '@jobmon_gui/components/JobmonProgressBar';
 import WorkflowHeader from "@jobmon_gui/components/workflow_details/WorkflowHeader"
@@ -13,10 +8,6 @@
 import {CircularProgress, Tabs} from "@mui/material";
 import {useQuery, useQueryClient} from "@tanstack/react-query";
 import Typography from "@mui/material/Typography";
-<<<<<<< HEAD
-import ClusteredErrors from "@jobmon_gui/components/workflow_details/ClusteredErrors";
-=======
->>>>>>> d8140e36
 import {useTaskTableStore} from "@jobmon_gui/stores/TaskTable.ts";
 import {useClusteredErrorsTableStore} from "@jobmon_gui/stores/ClusteredErrorsTable.ts";
 import List from "@mui/material/List";
@@ -26,32 +17,16 @@
 import {getWorkflowUsageQueryFn} from "@jobmon_gui/queries/GetWorkflowUsage.ts";
 import {getClusteredErrorsFn} from "@jobmon_gui/queries/GetClusteredErrors.ts";
 import {getWorkflowTasksQueryFn} from "@jobmon_gui/queries/GetWorkflowTasks.ts";
-<<<<<<< HEAD
+import {AppBreadcrumbs, BreadcrumbItem} from "@jobmon_gui/components/common/AppBreadcrumbs";
+import TabPanel from "@jobmon_gui/components/common/TabPanel";
 import WorkflowDAG from "@jobmon_gui/components/workflow_details/WorkflowDAG.tsx";
 
 
 function WorkflowDetails() {
-    let params = useParams();
-    let workflowId = params.workflowId;
-    const queryClient = useQueryClient()
+    const {workflowId} = useParams();
+    const queryClient = useQueryClient();
 
-
-    const [activeTab, setActiveTab] = useState(0);
     const [tt_active_tab, setTTActiveTab] = useState(0);
-    const [task_template_name, setTaskTemplateName] = useState('');
-    const [tt_id, setTTID] = useState('');
-    const [task_template_version_id, setTaskTemplateVersionId] = useState('');
-=======
-import {AppBreadcrumbs, BreadcrumbItem} from "@jobmon_gui/components/common/AppBreadcrumbs";
-import TabPanel from "@jobmon_gui/components/common/TabPanel";
-
-
-function WorkflowDetails() {
-    const { workflowId } = useParams();
-    const queryClient = useQueryClient();
-    
-    const [tt_active_tab, setTTActiveTab] = useState(0);
->>>>>>> d8140e36
 
     const wfTTStatus = useQuery({
         queryKey: ["workflow_details", "tt_status", workflowId],
@@ -100,15 +75,10 @@
             </Box>
 
             <Box id="wf_progress" className="div-level-2">
-<<<<<<< HEAD
-                <JobmonProgressBar workflowId={workflowId}
-                                   placement="bottom"/>
-=======
                 <JobmonProgressBar
                     workflowId={workflowId}
                     placement="bottom"
                 />
->>>>>>> d8140e36
             </Box>
 
             <Box sx={{borderBottom: 1, borderColor: 'divider'}}>
@@ -118,73 +88,17 @@
                     aria-label="Tab selection"
                 >
                     <Tab label="Task Templates" value={0}/>
-<<<<<<< HEAD
-                    <Tab label="Dag Viz" value={1}/>
-=======
->>>>>>> d8140e36
+                    <Tab label="DAG Viz" value={1}/>
                 </Tabs>
             </Box>
 
             <TabPanel value={tt_active_tab} index={0}>
                 <Box id="tt_progress">
-<<<<<<< HEAD
-                    <List>
-                        {
-                            Object.keys(wfTTStatus?.data).map(key => (
-                                <ListItem
-                                    key={key}
-                                    className={`tt-container ${tt_id == wfTTStatus?.data[key]["id"].toString() ? "selected" : ""}`}
-                                    id={wfTTStatus?.data[key]["id"].toString()}
-                                    onClick={() => {
-                                        clickTaskTemplate(wfTTStatus?.data[key]["name"], wfTTStatus?.data[key]["id"], wfTTStatus?.data[key]["task_template_version_id"])
-                                    }}
-                                    onMouseEnter={async () => {
-                                        void queryClient.prefetchQuery({
-                                            queryKey: ["workflow_details", "usage", wfTTStatus?.data[key]["task_template_version_id"], workflowId],
-                                            queryFn: getWorkflowUsageQueryFn,
-                                        })
-                                        void queryClient.prefetchQuery({
-                                            queryKey: ["workflow_details", "clustered_errors", workflowId, wfTTStatus?.data[key]["task_template_version_id"]],
-                                            queryFn: getClusteredErrorsFn,
-                                        })
-                                        void queryClient.prefetchQuery({
-                                            queryKey: ["workflow_details", "tasks", workflowId, wfTTStatus?.data[key]["name"]],
-                                            queryFn: getWorkflowTasksQueryFn,
-                                        })
-                                    }}
-                                >
-                                    <Box className="div_floatleft">
-                                        <Typography className="tt-name">{wfTTStatus?.data[key]["name"]}</Typography>
-                                    </Box>
-                                    <Box className="div_floatright">
-                                        <JobmonProgressBar
-                                            workflowId={workflowId}
-                                            ttId={key}
-                                            placement="left"
-                                        />
-                                    </Box>
-                                    <br/>
-                                    <Divider className="hr-dot"/>
-                                </ListItem>
-                            ))
-                        }
-                    </List>
-                </Box>
-                <Box sx={{borderBottom: 1, borderColor: 'divider'}}>
-                    <Tabs
-                        value={activeTab}
-                        onChange={(event, newValue) => setActiveTab(newValue)}
-                        aria-label="Tab selection"
-                    >
-                        <Tab label="Errors and Tasks" value={0}/>
-                        <Tab label="Resource Usage" value={1}/>
-                    </Tabs>
-=======
                     <List
                         sx={{
                             padding: 0,
                             '& .MuiListItem-root:nth-of-type(odd)': {
-                                backgroundColor: '#f9f9f9', 
+                                backgroundColor: '#f9f9f9',
                             },
                         }}
                     >
@@ -242,32 +156,11 @@
                             );
                         })}
                     </List>
->>>>>>> d8140e36
                 </Box>
-                <TabPanel value={activeTab} index={0}>
-                    <Box>
-                        <Typography variant={"h5"} sx={{pt: 3}}>Clustered Errors</Typography>
-                        <ClusteredErrors taskTemplateId={tt_id} workflowId={workflowId}/>
-                    </Box>
-                    <Box>
-                        <Typography variant={"h5"} sx={{pt: 3}}>Tasks</Typography>
-                        <TaskTable taskTemplateName={task_template_name} workflowId={workflowId}/>
-                    </Box>
-                </TabPanel>
-                <TabPanel value={activeTab} index={1}>
-                    <Usage taskTemplateName={task_template_name}
-                           taskTemplateVersionId={task_template_version_id}
-                           workflowId={workflowId}
-                    />
-                </TabPanel>
             </TabPanel>
-<<<<<<< HEAD
-
-            <TabPanel value={tt_active_tab} index={1}>
+            <TabPanel index={tt_active_tab} value={1}>
                 <WorkflowDAG workflowId={workflowId}/>
             </TabPanel>
-=======
->>>>>>> d8140e36
         </Box>
     );
 }
