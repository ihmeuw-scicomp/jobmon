--- conflicted
+++ resolved
@@ -8,7 +8,6 @@
 import {JobmonModal} from "@jobmon_gui/components/JobmonModal.tsx";
 import {CircularProgress, Grid} from "@mui/material";
 import {useQuery} from "@tanstack/react-query";
-import {getTaskInstanceDetailsQueryFn} from "@jobmon_gui/queries/GetTaskInstanceDetails.ts";
 import {getTaskDetailsQueryFn} from "@jobmon_gui/queries/GetTaskDetails.ts";
 import Typography from "@mui/material/Typography";
 import {ScrollableCodeBlock} from "@jobmon_gui/components/ScrollableTextArea.tsx";
@@ -51,13 +50,11 @@
                 <Breadcrumb.Item>
                     <button className="breadcrumb-button" onClick={handleHomeClick}>Home</button>
                 </Breadcrumb.Item>
-<<<<<<< HEAD
-                <Breadcrumb.Item><Link to={{pathname: `/workflow/${task_details?.data?.workflow_id}/tasks`}}>Workflow
-                    ID {task_details?.data?.workflow_id}</Link></Breadcrumb.Item>
-=======
-                <Breadcrumb.Item><Link to={{pathname: `/workflow/${workflow_id}`}}>Workflow
-                    ID {workflow_id}</Link></Breadcrumb.Item>
->>>>>>> 566e6002
+                <Breadcrumb.Item>
+                    <Link to={{pathname: `/workflow/${task_details?.data?.workflow_id}`}}>
+                        Workflow ID {task_details?.data?.workflow_id}
+                    </Link>
+                </Breadcrumb.Item>
                 <Breadcrumb.Item active>Task ID {taskId}</Breadcrumb.Item>
             </Breadcrumb>
             <div>
